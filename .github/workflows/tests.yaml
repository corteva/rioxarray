--- conflicted
+++ resolved
@@ -206,10 +206,7 @@
         shell: bash
         run: |
           source activate test
-<<<<<<< HEAD
           pytest --cov-report term-missing --cov=rioxarray --cov-report xml
-=======
-          py.test --cov-report term-missing --cov=rioxarray --cov-report xml
 
 
   test_build:
@@ -235,5 +232,4 @@
       - name: Check packages
         shell: bash
         run: |
-          twine check dist/*
->>>>>>> 964a0b3e
+          twine check dist/*